--- conflicted
+++ resolved
@@ -6,7 +6,6 @@
 import * as DashboardActions from "sourcegraph/dashboard/DashboardActions";
 
 export class DashboardStore extends Store {
-<<<<<<< HEAD
 	constructor(dispatcher) {
 		super(dispatcher);
 		this.reset();
@@ -30,13 +29,6 @@
 			this.onWaitlist = true;
 			this.allowMirrors = true;
 		}
-=======
-	reset() {
-		this.repos = deepFreeze(window.repos);
-		this.users = deepFreeze(window.users);
-		this.isMothership = deepFreeze(window.isMothership);
-		this.allowMirrors = Boolean(window.allowMirrors);
->>>>>>> 0f7d7998
 	}
 
 	__onDispatch(action) {
