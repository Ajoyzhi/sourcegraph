--- conflicted
+++ resolved
@@ -691,11 +691,7 @@
 	// repositories will already have related repos, so to avoid that cost we
 	// ask the store for all repositories and only do syncSubset if it might
 	// be an insert.
-<<<<<<< HEAD
-	ids, err := s.storedExternalIDs(ctx, store)
-=======
-	ids, err := s.Store.ListExternalRepoSpecs(ctx)
->>>>>>> 05a15e92
+	ids, err := store.ListExternalRepoSpecs(ctx)
 	if err != nil {
 		return nil, err
 	}
@@ -714,23 +710,7 @@
 	}, nil
 }
 
-<<<<<<< HEAD
-func (s *Syncer) storedExternalIDs(ctx context.Context, store Store) (map[api.ExternalRepoSpec]struct{}, error) {
-	stored, err := store.ListRepos(ctx, StoreListReposArgs{})
-	if err != nil {
-		return nil, errors.Wrap(err, "syncer.storedExternalIDs")
-	}
-	ids := make(map[api.ExternalRepoSpec]struct{}, len(stored))
-	for _, r := range stored {
-		ids[r.ExternalRepo] = struct{}{}
-	}
-	return ids, nil
-}
-
 func (s *Syncer) setOrResetLastSyncErr(serviceID int64, perr *error) {
-=======
-func (s *Syncer) setOrResetLastSyncErr(perr *error) {
->>>>>>> 05a15e92
 	var err error
 	if perr != nil {
 		err = *perr
