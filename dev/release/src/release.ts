--- conflicted
+++ resolved
@@ -357,7 +357,6 @@
             if (parsedVersion.prerelease.length > 0) {
                 throw new Error(`version ${version} is pre-release`)
             }
-<<<<<<< HEAD
 
             // set up src-cli
             await commandExists('src')
@@ -365,11 +364,7 @@
 
             // Render changes
             const createdChanges = await createChangesets({
-                requiredCommands: ['comby', sed, 'find'],
-=======
-            await createChangesets({
                 requiredCommands: ['comby', sed, 'find', 'go'],
->>>>>>> 88c1b9c1
                 changes: [
                     {
                         owner: 'sourcegraph',
