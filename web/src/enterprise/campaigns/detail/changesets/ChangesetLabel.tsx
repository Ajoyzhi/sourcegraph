--- conflicted
+++ resolved
@@ -24,14 +24,10 @@
 
     return (
         <span
-<<<<<<< HEAD
-            className={classNames('badge mr-2 badge-secondary', labelBrightness < 127 ? 'text-white' : 'text-dark')}
-=======
             className={classNames(
                 'badge mr-2 badge-secondary',
                 labelBrightness < 127 ? 'text-white' : 'changeset-label__text--dark'
             )}
->>>>>>> f1b18677
             // eslint-disable-next-line react/forbid-dom-props
             style={{ backgroundColor: '#' + label.color }}
             data-tooltip={label.description}
